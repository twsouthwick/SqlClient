﻿#if NET6_0

using System;
using System.Buffers;
using Microsoft.Data.SqlClient.SNI;

#nullable enable

namespace Microsoft.Data.SqlClient
{
    internal sealed class ManagedSSPIContextProvider : SSPIContextProvider
    {
        private SspiClientContextStatus? _sspiClientContextStatus;

        protected override void GenerateSspiClientContext(ReadOnlyMemory<byte> incomingBlob, IBufferWriter<byte> outgoingBlobWriter, byte[][] _sniSpnBuffer)
        {
            _sspiClientContextStatus ??= new SspiClientContextStatus();

<<<<<<< HEAD
            SNIProxy.GenSspiClientContext(_sspiClientContextStatus, incomingBlob, outgoingBlobWriter, _sniSpnBuffer);
            SqlClientEventSource.Log.TryTraceEvent("TdsParserStateObjectManaged.GenerateSspiClientContext | Info | Session Id {0}", _physicalStateObj.SessionId);
=======
            SNIProxy.GenSspiClientContext(_sspiClientContextStatus, received, ref sendBuff, _sniSpnBuffer);
            SqlClientEventSource.Log.TryTraceEvent("{0}.{1} | Info | Session Id {2}", nameof(ManagedSSPIContextProvider), nameof(GenerateSspiClientContext), _physicalStateObj.SessionId);
            sendLength = (uint)(sendBuff != null ? sendBuff.Length : 0);
>>>>>>> f55c5a20
        }
    }
}
#endif<|MERGE_RESOLUTION|>--- conflicted
+++ resolved
@@ -15,15 +15,8 @@
         protected override void GenerateSspiClientContext(ReadOnlyMemory<byte> incomingBlob, IBufferWriter<byte> outgoingBlobWriter, byte[][] _sniSpnBuffer)
         {
             _sspiClientContextStatus ??= new SspiClientContextStatus();
-
-<<<<<<< HEAD
             SNIProxy.GenSspiClientContext(_sspiClientContextStatus, incomingBlob, outgoingBlobWriter, _sniSpnBuffer);
-            SqlClientEventSource.Log.TryTraceEvent("TdsParserStateObjectManaged.GenerateSspiClientContext | Info | Session Id {0}", _physicalStateObj.SessionId);
-=======
-            SNIProxy.GenSspiClientContext(_sspiClientContextStatus, received, ref sendBuff, _sniSpnBuffer);
             SqlClientEventSource.Log.TryTraceEvent("{0}.{1} | Info | Session Id {2}", nameof(ManagedSSPIContextProvider), nameof(GenerateSspiClientContext), _physicalStateObj.SessionId);
-            sendLength = (uint)(sendBuff != null ? sendBuff.Length : 0);
->>>>>>> f55c5a20
         }
     }
 }
