﻿#if NET8_0_OR_GREATER

using System;
using System.Text;
using System.Net.Security;
using System.Buffers;

#nullable enable

namespace Microsoft.Data.SqlClient
{
    internal sealed class NegotiateSSPIContextProvider : SSPIContextProvider
    {
        private NegotiateAuthentication? _negotiateAuth = null;

        protected override void GenerateSspiClientContext(ReadOnlyMemory<byte> incomingBlob, IBufferWriter<byte> outgoingBlobWriter, byte[][] _sniSpnBuffer)
        {
<<<<<<< HEAD
            _negotiateAuth ??= new(new NegotiateAuthenticationClientOptions { Package = "Negotiate", TargetName = Encoding.Unicode.GetString(_sniSpnBuffer[0]) });
            var result = _negotiateAuth.GetOutgoingBlob(incomingBlob.Span, out NegotiateAuthenticationStatusCode statusCode)!;
            SqlClientEventSource.Log.TryTraceEvent("TdsParserStateObjectManaged.GenerateSspiClientContext | Info | Session Id {0}, StatusCode={1}", _physicalStateObj.SessionId, statusCode);
=======
            NegotiateAuthenticationStatusCode statusCode = NegotiateAuthenticationStatusCode.UnknownCredentials;

            for (int i = 0; i < _sniSpnBuffer.Length; i++)
            {
                _negotiateAuth ??= new(new NegotiateAuthenticationClientOptions { Package = "Negotiate", TargetName = Encoding.Unicode.GetString(_sniSpnBuffer[i]) });
                sendBuff = _negotiateAuth.GetOutgoingBlob(received.Span, out statusCode)!;
                // Log session id, status code and the actual SPN used in the negotiation
                SqlClientEventSource.Log.TryTraceEvent("{0}.{1} | Info | Session Id {2}, StatusCode={3}, SPN={4}", nameof(NegotiateSSPIContextProvider),
                    nameof(GenerateSspiClientContext), _physicalStateObj.SessionId, statusCode, _negotiateAuth.TargetName);
                if (statusCode == NegotiateAuthenticationStatusCode.Completed || statusCode == NegotiateAuthenticationStatusCode.ContinueNeeded)
                    break; // Successful case, exit the loop with current SPN.
                else
                    _negotiateAuth = null; // Reset _negotiateAuth to be generated again for next SPN.
            }

>>>>>>> f55c5a20
            if (statusCode is not NegotiateAuthenticationStatusCode.Completed and not NegotiateAuthenticationStatusCode.ContinueNeeded)
            {
                throw new InvalidOperationException(SQLMessage.SSPIGenerateError() + Environment.NewLine + statusCode);
            }

<<<<<<< HEAD
            if (result is { })
            {
                outgoingBlobWriter.Write(result);
            }
=======
            sendLength = (uint)(sendBuff != null ? sendBuff.Length : 0);
>>>>>>> f55c5a20
        }
    }
}
#endif<|MERGE_RESOLUTION|>--- conflicted
+++ resolved
@@ -11,44 +11,22 @@
 {
     internal sealed class NegotiateSSPIContextProvider : SSPIContextProvider
     {
-        private NegotiateAuthentication? _negotiateAuth = null;
-
         protected override void GenerateSspiClientContext(ReadOnlyMemory<byte> incomingBlob, IBufferWriter<byte> outgoingBlobWriter, byte[][] _sniSpnBuffer)
         {
-<<<<<<< HEAD
-            _negotiateAuth ??= new(new NegotiateAuthenticationClientOptions { Package = "Negotiate", TargetName = Encoding.Unicode.GetString(_sniSpnBuffer[0]) });
-            var result = _negotiateAuth.GetOutgoingBlob(incomingBlob.Span, out NegotiateAuthenticationStatusCode statusCode)!;
-            SqlClientEventSource.Log.TryTraceEvent("TdsParserStateObjectManaged.GenerateSspiClientContext | Info | Session Id {0}, StatusCode={1}", _physicalStateObj.SessionId, statusCode);
-=======
-            NegotiateAuthenticationStatusCode statusCode = NegotiateAuthenticationStatusCode.UnknownCredentials;
-
             for (int i = 0; i < _sniSpnBuffer.Length; i++)
             {
-                _negotiateAuth ??= new(new NegotiateAuthenticationClientOptions { Package = "Negotiate", TargetName = Encoding.Unicode.GetString(_sniSpnBuffer[i]) });
-                sendBuff = _negotiateAuth.GetOutgoingBlob(received.Span, out statusCode)!;
+                var negotiateAuth = new(new NegotiateAuthenticationClientOptions { Package = "Negotiate", TargetName = Encoding.Unicode.GetString(_sniSpnBuffer[i]) });
+                var result = _negotiateAuth.GetOutgoingBlob(incomingBlob.Span, out var statusCode)!;
                 // Log session id, status code and the actual SPN used in the negotiation
                 SqlClientEventSource.Log.TryTraceEvent("{0}.{1} | Info | Session Id {2}, StatusCode={3}, SPN={4}", nameof(NegotiateSSPIContextProvider),
                     nameof(GenerateSspiClientContext), _physicalStateObj.SessionId, statusCode, _negotiateAuth.TargetName);
                 if (statusCode == NegotiateAuthenticationStatusCode.Completed || statusCode == NegotiateAuthenticationStatusCode.ContinueNeeded)
-                    break; // Successful case, exit the loop with current SPN.
-                else
-                    _negotiateAuth = null; // Reset _negotiateAuth to be generated again for next SPN.
+                {
+                    outgoingBlobWriter.Write(result);
+                }
             }
 
->>>>>>> f55c5a20
-            if (statusCode is not NegotiateAuthenticationStatusCode.Completed and not NegotiateAuthenticationStatusCode.ContinueNeeded)
-            {
-                throw new InvalidOperationException(SQLMessage.SSPIGenerateError() + Environment.NewLine + statusCode);
-            }
-
-<<<<<<< HEAD
-            if (result is { })
-            {
-                outgoingBlobWriter.Write(result);
-            }
-=======
-            sendLength = (uint)(sendBuff != null ? sendBuff.Length : 0);
->>>>>>> f55c5a20
+            throw new InvalidOperationException(SQLMessage.SSPIGenerateError() + Environment.NewLine + statusCode);
         }
     }
 }
