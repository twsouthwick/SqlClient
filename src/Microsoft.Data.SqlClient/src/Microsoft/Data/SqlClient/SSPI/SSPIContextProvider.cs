﻿using System;
using System.Buffers;
using System.Diagnostics;
using Microsoft.Data.Common;

#nullable enable

namespace Microsoft.Data.SqlClient
{
    internal abstract class SSPIContextProvider
    {
        private TdsParser _parser = null!;
        private ServerInfo _serverInfo = null!;
        private protected TdsParserStateObject _physicalStateObj = null!;

        internal void Initialize(ServerInfo serverInfo, TdsParserStateObject physicalStateObj, TdsParser parser)
        {
            _parser = parser;
            _physicalStateObj = physicalStateObj;
            _serverInfo = serverInfo;

            Initialize();
        }

        private protected virtual void Initialize()
        {
        }

        protected abstract void GenerateSspiClientContext(ReadOnlyMemory<byte> incomingBlob, IBufferWriter<byte> outgoingBlobWriter, byte[][] _sniSpnBuffer);

        internal void SSPIData(ReadOnlyMemory<byte> receivedBuff, IBufferWriter<byte> outgoingBlobWriter, byte[] sniSpnBuffer)
            => SSPIData(receivedBuff, outgoingBlobWriter, new[] { sniSpnBuffer });

        internal void SSPIData(ReadOnlyMemory<byte> receivedBuff, IBufferWriter<byte> outgoingBlobWriter, byte[][] sniSpnBuffer)
        {
            using (TrySNIEventScope.Create(nameof(SSPIContextProvider)))
            {
<<<<<<< HEAD
                GenerateSspiClientContext(receivedBuff, outgoingBlobWriter, sniSpnBuffer);
            }
            catch (Exception e)
            {
                SSPIError(e.Message + Environment.NewLine + e.StackTrace, TdsEnums.GEN_CLIENT_CONTEXT);
=======
                try
                {
                    GenerateSspiClientContext(receivedBuff, ref sendBuff, ref sendLength, sniSpnBuffer);
                }
                catch (Exception e)
                {
                    SSPIError(e.Message + Environment.NewLine + e.StackTrace, TdsEnums.GEN_CLIENT_CONTEXT);
                }
>>>>>>> f55c5a20
            }
        }

        protected void SSPIError(string error, string procedure)
        {
            Debug.Assert(!ADP.IsEmpty(procedure), "TdsParser.SSPIError called with an empty or null procedure string");
            Debug.Assert(!ADP.IsEmpty(error), "TdsParser.SSPIError called with an empty or null error string");

            _physicalStateObj.AddError(new SqlError(0, (byte)0x00, (byte)TdsEnums.MIN_ERROR_CLASS, _serverInfo.ResolvedServerName, error, procedure, 0));
            _parser.ThrowExceptionAndWarning(_physicalStateObj);
        }
    }
}<|MERGE_RESOLUTION|>--- conflicted
+++ resolved
@@ -35,22 +35,14 @@
         {
             using (TrySNIEventScope.Create(nameof(SSPIContextProvider)))
             {
-<<<<<<< HEAD
-                GenerateSspiClientContext(receivedBuff, outgoingBlobWriter, sniSpnBuffer);
-            }
-            catch (Exception e)
-            {
-                SSPIError(e.Message + Environment.NewLine + e.StackTrace, TdsEnums.GEN_CLIENT_CONTEXT);
-=======
                 try
                 {
-                    GenerateSspiClientContext(receivedBuff, ref sendBuff, ref sendLength, sniSpnBuffer);
+                  GenerateSspiClientContext(receivedBuff, outgoingBlobWriter, sniSpnBuffer);
                 }
                 catch (Exception e)
                 {
                     SSPIError(e.Message + Environment.NewLine + e.StackTrace, TdsEnums.GEN_CLIENT_CONTEXT);
                 }
->>>>>>> f55c5a20
             }
         }
 
